package gopool

import (
	"errors"
	"sync"
)

type queItem struct {
	nnext *queItem
	pprev *queItem
	v     interface{}
}

var queItemPool *sync.Pool = &sync.Pool{
	New: func() interface{} {
		return &queItem{}
	},
}

func getQueItem() *queItem {
	return queItemPool.Get().(*queItem)
}

func putQueItem(i *queItem) {
	i.v = nil
	queItemPool.Put(i)
}

type que struct {
	cap  int
	size int
	head queItem
}

func (q *que) push(v interface{}) bool {
	if q.size < q.cap {
		n := getQueItem()
		n.v = v
		tail := q.head.pprev

		n.nnext = tail.nnext
		n.pprev = tail

		tail.nnext = n
		q.head.pprev = n

		q.size++
		return true
	} else {
		return false
	}
}

func (q *que) pop() interface{} {
	if q.head.nnext == &q.head {
		return nil
	} else {
		first := q.head.nnext
		v := first.v
		q.remove(first)
		putQueItem(first)
		q.size--
		return v
	}
}

func (q *que) remove(n *queItem) {
	if nil != n.nnext && nil != n.pprev && n.nnext != n && n.pprev != n {
		next := n.nnext
		prev := n.pprev
		prev.nnext = next
		next.pprev = prev
		n.nnext = nil
		n.pprev = nil
	}
}

type task struct {
	f interface{}
	v interface{}
}

type routine struct {
	taskCh chan task
}

func (r *routine) run(p *Pool) {
	for task := range r.taskCh {
		switch task.f.(type) {
		case func():
			task.f.(func())()
		case func(...interface{}):
			task.f.(func(...interface{}))(task.v.([]interface{})...)
		default:
			panic("invaild element")
		}
		p.free(r)
	}
}

var defaultPool *Pool = New(Option{
<<<<<<< HEAD
	MaxRoutineCount: 1024,
	Mode:            GoMode,
=======
	MaxRoutineCount: 1000,
	Mode:            QueueMode,
	MaxQueueSize:    1024,
>>>>>>> 4f7029d0
})

type Mode int

const (
	QueueMode = Mode(0) //队列模式，如果达到goroutine上限且没有空闲goroutine,将任务置入队列
	GoMode    = Mode(1) //如果达到goroutine上限且没有空闲goroutine,开启单独的goroutine执行
)

type Option struct {
	MaxRoutineCount int //最大goroutine数量
	MaxQueueSize    int //最大排队任务数量
	Mode            Mode
}

<<<<<<< HEAD
type ring struct {
	head int
	tail int
	data []interface{}
	max  int
}

func newring(max int) ring {
	r := ring{
		max: max,
	}

	var l int
	if max == 0 {
		l = 1024 + 1
	} else {
		l = max + 1
	}

	r.data = make([]interface{}, l, l)

	return r
}

func (r *ring) grow() {
	data := make([]interface{}, len(r.data)*2-1, len(r.data)*2-1)
	i := 0
	for v := r.pop(); nil != v; v = r.pop() {
		data[i] = v
		i++
	}
	r.data = data
	r.head = 0
	r.tail = i
}

func (r *ring) pop() interface{} {
	if r.head != r.tail {
		head := r.data[r.head]
		r.data[r.head] = nil
		r.head = (r.head + 1) % len(r.data)
		return head
	} else {
		return nil
	}
}

func (r *ring) push(v interface{}) bool {
	if (r.tail+1)%len(r.data) != r.head {
		r.data[r.tail] = v
		r.tail = (r.tail + 1) % len(r.data)
		return true
	} else if r.max == 0 {
		r.grow()
		return r.push(v)
	} else {
		return false
	}
}

=======
>>>>>>> 4f7029d0
type Pool struct {
	sync.Mutex
	frees   que
	taskQue que
	count   int
	o       Option
}

func New(o Option) *Pool {
	switch o.Mode {
	case QueueMode, GoMode:
	default:
		return nil
	}

	if o.MaxRoutineCount == 0 {
		o.MaxRoutineCount = 1024
	}

	p := &Pool{
		o:     o,
		frees: que{cap: o.MaxRoutineCount},
	}

	p.frees.head.nnext = &p.frees.head
	p.frees.head.pprev = &p.frees.head

	if o.Mode == QueueMode {
		if o.MaxQueueSize == 0 {
			o.MaxQueueSize = 1024
		}
		p.taskQue.cap = o.MaxQueueSize

		p.taskQue.head.nnext = &p.taskQue.head
		p.taskQue.head.pprev = &p.taskQue.head
	}

	return p
}

func (p *Pool) free(r *routine) {
	p.Lock()
	defer p.Unlock()
	switch p.o.Mode {
	case QueueMode:
<<<<<<< HEAD
		f := p.queue.pop()
		if nil != f {
			r.taskCh <- f
=======
		if v := p.taskQue.pop(); nil != v {
			r.taskCh <- v.(task)
>>>>>>> 4f7029d0
			return
		}
	}

	p.frees.push(r)
}

func (p *Pool) popFree() *routine {
	if v := p.frees.pop(); nil != v {
		return v.(*routine)
	} else {
		return nil
	}
}

func (p *Pool) gogo(f interface{}, v []interface{}) error {
	p.Lock()
	defer p.Unlock()
	r := p.popFree()
	if nil != r {
		r.taskCh <- task{f: f, v: v}
	} else {
		if p.count == p.o.MaxRoutineCount {
			switch p.o.Mode {
			case GoMode:
				switch f.(type) {
				case func():
					go f.(func())()
				case func(...interface{}):
					go f.(func(...interface{}))(v...)
				default:
					return errors.New("invaild arg")
				}
			case QueueMode:
				if !p.taskQue.push(task{f: f, v: v}) {
					return errors.New("exceed MaxQueueSize")
				}
			}
		} else {
			p.count++
			r = &routine{
				taskCh: make(chan task, 1),
			}
			r.taskCh <- task{f: f, v: v}
			go r.run(p)
		}
	}
	return nil
}

func (p *Pool) Go(f func()) error {
	return p.gogo(f, nil)
}

func (p *Pool) GoWithParams(f func(...interface{}), v ...interface{}) error {
	return p.gogo(f, v)
}

func Go(f func()) error {
	return defaultPool.Go(f)
}

func GoWithParams(f func(...interface{}), v ...interface{}) error {
	return defaultPool.GoWithParams(f, v...)
}<|MERGE_RESOLUTION|>--- conflicted
+++ resolved
@@ -5,92 +5,21 @@
 	"sync"
 )
 
-type queItem struct {
-	nnext *queItem
-	pprev *queItem
-	v     interface{}
-}
-
-var queItemPool *sync.Pool = &sync.Pool{
-	New: func() interface{} {
-		return &queItem{}
-	},
-}
-
-func getQueItem() *queItem {
-	return queItemPool.Get().(*queItem)
-}
-
-func putQueItem(i *queItem) {
-	i.v = nil
-	queItemPool.Put(i)
-}
-
-type que struct {
-	cap  int
-	size int
-	head queItem
-}
-
-func (q *que) push(v interface{}) bool {
-	if q.size < q.cap {
-		n := getQueItem()
-		n.v = v
-		tail := q.head.pprev
-
-		n.nnext = tail.nnext
-		n.pprev = tail
-
-		tail.nnext = n
-		q.head.pprev = n
-
-		q.size++
-		return true
-	} else {
-		return false
-	}
-}
-
-func (q *que) pop() interface{} {
-	if q.head.nnext == &q.head {
-		return nil
-	} else {
-		first := q.head.nnext
-		v := first.v
-		q.remove(first)
-		putQueItem(first)
-		q.size--
-		return v
-	}
-}
-
-func (q *que) remove(n *queItem) {
-	if nil != n.nnext && nil != n.pprev && n.nnext != n && n.pprev != n {
-		next := n.nnext
-		prev := n.pprev
-		prev.nnext = next
-		next.pprev = prev
-		n.nnext = nil
-		n.pprev = nil
-	}
-}
-
-type task struct {
-	f interface{}
-	v interface{}
+type Task interface {
+	Do()
 }
 
 type routine struct {
-	taskCh chan task
+	taskCh chan interface{}
 }
 
 func (r *routine) run(p *Pool) {
 	for task := range r.taskCh {
-		switch task.f.(type) {
+		switch task.(type) {
 		case func():
-			task.f.(func())()
-		case func(...interface{}):
-			task.f.(func(...interface{}))(task.v.([]interface{})...)
+			task.(func())()
+		case Task:
+			task.(Task).Do()
 		default:
 			panic("invaild element")
 		}
@@ -99,14 +28,8 @@
 }
 
 var defaultPool *Pool = New(Option{
-<<<<<<< HEAD
 	MaxRoutineCount: 1024,
 	Mode:            GoMode,
-=======
-	MaxRoutineCount: 1000,
-	Mode:            QueueMode,
-	MaxQueueSize:    1024,
->>>>>>> 4f7029d0
 })
 
 type Mode int
@@ -122,7 +45,6 @@
 	Mode            Mode
 }
 
-<<<<<<< HEAD
 type ring struct {
 	head int
 	tail int
@@ -183,14 +105,12 @@
 	}
 }
 
-=======
->>>>>>> 4f7029d0
 type Pool struct {
 	sync.Mutex
-	frees   que
-	taskQue que
-	count   int
-	o       Option
+	frees ring
+	queue ring
+	count int
+	o     Option
 }
 
 func New(o Option) *Pool {
@@ -201,25 +121,16 @@
 	}
 
 	if o.MaxRoutineCount == 0 {
-		o.MaxRoutineCount = 1024
+		o.MaxRoutineCount = 100
 	}
 
 	p := &Pool{
 		o:     o,
-		frees: que{cap: o.MaxRoutineCount},
-	}
-
-	p.frees.head.nnext = &p.frees.head
-	p.frees.head.pprev = &p.frees.head
+		frees: newring(o.MaxRoutineCount),
+	}
 
 	if o.Mode == QueueMode {
-		if o.MaxQueueSize == 0 {
-			o.MaxQueueSize = 1024
-		}
-		p.taskQue.cap = o.MaxQueueSize
-
-		p.taskQue.head.nnext = &p.taskQue.head
-		p.taskQue.head.pprev = &p.taskQue.head
+		p.queue = newring(o.MaxQueueSize)
 	}
 
 	return p
@@ -230,35 +141,29 @@
 	defer p.Unlock()
 	switch p.o.Mode {
 	case QueueMode:
-<<<<<<< HEAD
 		f := p.queue.pop()
 		if nil != f {
-			r.taskCh <- f
-=======
-		if v := p.taskQue.pop(); nil != v {
-			r.taskCh <- v.(task)
->>>>>>> 4f7029d0
+			r.taskCh <- f //f.(func())
 			return
 		}
 	}
-
 	p.frees.push(r)
 }
 
 func (p *Pool) popFree() *routine {
-	if v := p.frees.pop(); nil != v {
-		return v.(*routine)
+	if r := p.frees.pop(); nil != r {
+		return r.(*routine)
 	} else {
 		return nil
 	}
 }
 
-func (p *Pool) gogo(f interface{}, v []interface{}) error {
+func (p *Pool) gogo(f interface{}) error {
 	p.Lock()
 	defer p.Unlock()
 	r := p.popFree()
 	if nil != r {
-		r.taskCh <- task{f: f, v: v}
+		r.taskCh <- f
 	} else {
 		if p.count == p.o.MaxRoutineCount {
 			switch p.o.Mode {
@@ -266,22 +171,22 @@
 				switch f.(type) {
 				case func():
 					go f.(func())()
-				case func(...interface{}):
-					go f.(func(...interface{}))(v...)
+				case Task:
+					go f.(Task).Do()
 				default:
 					return errors.New("invaild arg")
 				}
 			case QueueMode:
-				if !p.taskQue.push(task{f: f, v: v}) {
+				if !p.queue.push(f) {
 					return errors.New("exceed MaxQueueSize")
 				}
 			}
 		} else {
 			p.count++
 			r = &routine{
-				taskCh: make(chan task, 1),
+				taskCh: make(chan interface{}, 1),
 			}
-			r.taskCh <- task{f: f, v: v}
+			r.taskCh <- f
 			go r.run(p)
 		}
 	}
@@ -289,17 +194,17 @@
 }
 
 func (p *Pool) Go(f func()) error {
-	return p.gogo(f, nil)
-}
-
-func (p *Pool) GoWithParams(f func(...interface{}), v ...interface{}) error {
-	return p.gogo(f, v)
+	return p.gogo(f)
+}
+
+func (p *Pool) GoTask(t Task) error {
+	return p.gogo(t)
 }
 
 func Go(f func()) error {
 	return defaultPool.Go(f)
 }
 
-func GoWithParams(f func(...interface{}), v ...interface{}) error {
-	return defaultPool.GoWithParams(f, v...)
+func GoTask(t Task) error {
+	return defaultPool.GoTask(t)
 }