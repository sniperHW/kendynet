--- conflicted
+++ resolved
@@ -31,7 +31,6 @@
 	Mode:            gopool.GoMode,
 })
 
-<<<<<<< HEAD
 type sendContext struct {
 	b  *buffer.Buffer
 	cb func(*goaio.AIOResult, *sendContext)
@@ -39,11 +38,6 @@
 
 type recvContext struct {
 	cb func(*goaio.AIOResult)
-=======
-type ioContext struct {
-	b  *buffer.Buffer
-	cb func(...interface{})
->>>>>>> 4f7029d0
 }
 
 func (this *SocketService) completeRoutine(s *goaio.AIOService) {
@@ -52,7 +46,6 @@
 		if !ok {
 			break
 		} else {
-<<<<<<< HEAD
 			switch res.Context.(type) {
 			case *sendContext:
 				c := res.Context.(*sendContext)
@@ -60,10 +53,6 @@
 			case *recvContext:
 				res.Context.(*recvContext).cb(&res)
 			}
-=======
-			c := res.Context.(*ioContext)
-			ioResutRoutinePool.GoWithParams(c.cb, res, c)
->>>>>>> 4f7029d0
 		}
 	}
 }
@@ -173,13 +162,8 @@
 	closeOnce        sync.Once
 	doCloseOnce      sync.Once
 	sendLock         int32
-<<<<<<< HEAD
 	sendContext      sendContext
 	recvContext      recvContext
-=======
-	sendCB           func(...interface{})
-	recvCB           func(...interface{})
->>>>>>> 4f7029d0
 	sendOverChan     chan struct{}
 	netconn          net.Conn
 	closeReason      error
@@ -256,11 +240,7 @@
 	return s
 }
 
-<<<<<<< HEAD
 func (s *Socket) onRecvComplete(r *goaio.AIOResult) {
-=======
-func (s *Socket) onRecvComplete(r *goaio.AIOResult, recvContext *ioContext) {
->>>>>>> 4f7029d0
 	if s.flag.AtomicTest(fclosed | frclosed) {
 		s.ioDone()
 	} else {
@@ -298,48 +278,31 @@
 			}
 		}
 
-		if !recvAgain || s.flag.AtomicTest(fclosed|frclosed) || nil != s.aioConn.Recv(recvContext, s.inboundProcessor.GetRecvBuff(), s.getRecvTimeout()) {
+		if !recvAgain || s.flag.AtomicTest(fclosed|frclosed) || nil != s.aioConn.Recv(&s.recvContext, s.inboundProcessor.GetRecvBuff(), s.getRecvTimeout()) {
 			s.ioDone()
 		}
 	}
 }
 
-<<<<<<< HEAD
-/*
- *  实现gopool.Task接口,避免无谓的闭包创建
- */
-
-//func (s *Socket) Do() {
-//	s.doSend(nil)
-//}
-
 func (s *Socket) doSend(sendContext *sendContext) {
 
-	var b *buffer.Buffer
-
 	if nil == sendContext {
-		b = buffer.Get()
 		sendContext = &s.sendContext
-		sendContext.b = b
-	}
-
-=======
-func (s *Socket) doSend(v ...interface{}) {
-	c := v[0].(*ioContext)
-	b := c.b
->>>>>>> 4f7029d0
-	if b.Len() == 0 {
+		sendContext.b = buffer.Get()
+	}
+
+	if sendContext.b.Len() == 0 {
 		_, s.swaped = s.sendQueue.Get(s.swaped)
 
 		for i := 0; i < len(s.swaped); i++ {
-			l := b.Len()
+			l := sendContext.b.Len()
 			switch s.swaped[i].(type) {
 			case []byte:
-				b.AppendBytes(s.swaped[i].([]byte))
+				sendContext.b.AppendBytes(s.swaped[i].([]byte))
 			default:
-				if err := s.encoder.EnCode(s.swaped[i], b); nil != err {
+				if err := s.encoder.EnCode(s.swaped[i], sendContext.b); nil != err {
 					//EnCode错误，这个包已经写入到b中的内容需要直接丢弃
-					b.SetLen(l)
+					sendContext.b.SetLen(l)
 					kendynet.GetLogger().Errorf("encode error:%v", err)
 				}
 			}
@@ -347,10 +310,9 @@
 		}
 	}
 
-	if b.Len() == 0 {
-<<<<<<< HEAD
+	if sendContext.b.Len() == 0 {
 		s.onSendComplete(&goaio.AIOResult{}, sendContext)
-	} else if nil != s.aioConn.Send(sendContext, b.Bytes(), s.getSendTimeout()) {
+	} else if nil != s.aioConn.Send(sendContext, sendContext.b.Bytes(), s.getSendTimeout()) {
 		s.onSendComplete(&goaio.AIOResult{Err: kendynet.ErrSocketClose}, sendContext)
 	}
 }
@@ -383,11 +345,6 @@
 		}
 
 		return nil
-=======
-		s.onSendComplete(&goaio.AIOResult{}, c)
-	} else if nil != s.aioConn.Send(c, b.Bytes(), s.getSendTimeout()) {
-		s.onSendComplete(&goaio.AIOResult{Err: kendynet.ErrSocketClose}, c)
->>>>>>> 4f7029d0
 	}
 }
 
@@ -413,42 +370,9 @@
 		if atomic.CompareAndSwapInt32(&s.sendLock, 0, 1) {
 			//send:3
 			s.addIO()
-<<<<<<< HEAD
 			sendRoutinePool.Go(func() {
 				s.doSend(nil)
 			})
-=======
-			sendRoutinePool.GoWithParams(s.doSend, &ioContext{b: buffer.Get(), cb: s.sendCB})
-		}
-
-		return nil
-	}
-}
-
-func (s *Socket) Send(o interface{}) error {
-	if o == nil {
-		return kendynet.ErrInvaildObject
-	} else if _, ok := o.([]byte); !ok && nil == s.encoder {
-		return kendynet.ErrInvaildEncoder
-	} else {
-		//send:1
-		if err := s.sendQueue.Add(o); nil != err {
-			if err == socket.ErrQueueFull {
-				err = kendynet.ErrSendQueFull
-			} else if err == socket.ErrAddTimeout {
-				err = kendynet.ErrSendTimeout
-			} else {
-				err = kendynet.ErrSocketClose
-			}
-			return err
-		}
-
-		//send:2
-		if atomic.CompareAndSwapInt32(&s.sendLock, 0, 1) {
-			//send:3
-			s.addIO()
-			sendRoutinePool.GoWithParams(s.doSend, &ioContext{b: buffer.Get(), cb: s.sendCB})
->>>>>>> 4f7029d0
 		}
 
 		return nil
@@ -466,14 +390,8 @@
 
 	ch := make(chan struct{})
 
-<<<<<<< HEAD
 	scontext := &sendContext{
 		cb: func(res *goaio.AIOResult, _ *sendContext) {
-=======
-	scontext := &ioContext{
-		cb: func(v ...interface{}) {
-			res := v[0].(goaio.AIOResult)
->>>>>>> 4f7029d0
 			n = res.Bytestransfer
 			err = res.Err
 			if err == goaio.ErrSendTimeout {
@@ -493,11 +411,7 @@
 
 }
 
-<<<<<<< HEAD
 func (s *Socket) onSendComplete(r *goaio.AIOResult, sendContext *sendContext) {
-=======
-func (s *Socket) onSendComplete(r *goaio.AIOResult, sendContext *ioContext) {
->>>>>>> 4f7029d0
 	if nil == r.Err {
 		if s.sendQueue.Empty() {
 			//onSendComplete:1
@@ -598,7 +512,7 @@
 			}
 			s.inboundCallBack = cb
 			s.addIO()
-			if err = s.aioConn.Recv(&ioContext{cb: s.recvCB}, s.inboundProcessor.GetRecvBuff(), s.getRecvTimeout()); nil != err {
+			if err = s.aioConn.Recv(&s.recvContext, s.inboundProcessor.GetRecvBuff(), s.getRecvTimeout()); nil != err {
 				s.ioDone()
 			}
 		}
@@ -671,25 +585,12 @@
 	s.sendQueue = socket.NewSendQueue(128)
 	s.netconn = netConn
 	s.sendOverChan = make(chan struct{})
-<<<<<<< HEAD
 	s.sendContext.cb = func(r *goaio.AIOResult, c *sendContext) {
 		s.onSendComplete(r, c)
 	}
 
 	s.recvContext.cb = func(r *goaio.AIOResult) {
 		s.onRecvComplete(r)
-=======
-	s.sendCB = func(v ...interface{}) {
-		r := v[0].(goaio.AIOResult)
-		c := v[1].(*ioContext)
-		s.onSendComplete(&r, c)
-	}
-
-	s.recvCB = func(v ...interface{}) {
-		r := v[0].(goaio.AIOResult)
-		c := v[1].(*ioContext)
-		s.onRecvComplete(&r, c)
->>>>>>> 4f7029d0
 	}
 
 	runtime.SetFinalizer(s, func(s *Socket) {
