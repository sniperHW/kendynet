--- conflicted
+++ resolved
@@ -1,17 +1,9 @@
 package timer
 
 import (
-<<<<<<< HEAD
-	"fmt"
 	"github.com/sniperHW/kendynet"
 	"github.com/sniperHW/kendynet/event"
 	"github.com/sniperHW/kendynet/util"
-	"runtime"
-=======
-	"github.com/sniperHW/kendynet"
-	"github.com/sniperHW/kendynet/event"
-	"github.com/sniperHW/kendynet/util"
->>>>>>> d5017aa2
 	"sync"
 	"time"
 )
@@ -25,11 +17,8 @@
 	eventQue *event.EventQueue
 	timeout  time.Duration
 	repeat   bool //是否重复定时器
-<<<<<<< HEAD
 	droped   bool
 	mtx      sync.Mutex
-=======
->>>>>>> d5017aa2
 	callback func(TimerID)
 }
 
@@ -45,15 +34,12 @@
 	this.heapIdx = idx
 }
 
-<<<<<<< HEAD
 func (this *timer) setDroped() {
 	this.mtx.Lock()
 	defer this.mtx.Unlock()
 	this.droped = true
 }
 
-=======
->>>>>>> d5017aa2
 var (
 	idcounter  uint64
 	opChan     chan *op
@@ -96,15 +82,7 @@
 }
 
 func pcall(callback func(TimerID), id TimerID) {
-<<<<<<< HEAD
-	defer func() {
-		if r := recover(); r != nil {
-			buf := make([]byte, 65535)
-			l := runtime.Stack(buf, false)
-			err := fmt.Errorf("%v: %s", r, buf[:l])
-			kendynet.Errorf(util.FormatFileLine("%s\n", err.Error()))
-		}
-	}()
+	defer util.Recover(kendynet.GetLogger())
 	callback(id)
 }
 
@@ -119,12 +97,6 @@
 	}
 }
 
-=======
-	defer util.Recover(kendynet.GetLogger())
-	callback(id)
-}
-
->>>>>>> d5017aa2
 func loop() {
 
 	defaultSleepTime := 10 * time.Second
@@ -137,41 +109,21 @@
 			if nil != min && now.After(min.(*timer).expired) {
 				t := min.(*timer)
 				minheap.PopMin()
-<<<<<<< HEAD
 				t.mtx.Lock()
 				if !t.droped {
-=======
-				mtx.Lock()
-				_, ok = idTimerMap[t.id]
-				mtx.Unlock()
-				if ok { //ok==false表示已经被调用过DropTimer
-					//执行到这里之后,DropTimer将无法终止定时器的下次执行
->>>>>>> d5017aa2
 					if t.repeat {
 						//再次注册
 						t.expired = time.Now().Add(t.timeout)
 						minheap.Insert(t)
-<<<<<<< HEAD
-=======
-					} else {
-						delete(idTimerMap, t.id)
-						timer_put(t)
->>>>>>> d5017aa2
 					}
 					t.mtx.Unlock()
 					if nil == t.eventQue {
 						pcall(t.callback, t.id)
-<<<<<<< HEAD
 						aferCall(t)
 					} else {
 						t.eventQue.PostNoWait(func() {
 							pcall(t.callback, t.id)
 							aferCall(t)
-=======
-					} else {
-						t.eventQue.PostNoWait(func() {
-							pcall(t.callback, t.id)
->>>>>>> d5017aa2
 						})
 					}
 				} else {
@@ -202,14 +154,8 @@
 		switch o.tt {
 		case op_register:
 			t := o.data.(*timer)
-<<<<<<< HEAD
 			t.mtx.Lock()
 			if !t.droped {
-=======
-
-			mtx.Lock()
-			if _, ok := idTimerMap[t.id]; ok {
->>>>>>> d5017aa2
 				//确保timer没有被Drop
 				minheap.Insert(t)
 			}
@@ -277,12 +223,9 @@
 	t, ok := idTimerMap[id]
 	if ok {
 		delete(idTimerMap, id)
-<<<<<<< HEAD
 	} else {
 		mtx.Unlock()
 		return
-=======
->>>>>>> d5017aa2
 	}
 	mtx.Unlock()
 
@@ -302,11 +245,7 @@
 	idTimerMap = map[TimerID]*timer{}
 	timer_pool = sync.Pool{
 		New: func() interface{} {
-<<<<<<< HEAD
 			return &timer{mtx: sync.Mutex{}}
-=======
-			return &timer{}
->>>>>>> d5017aa2
 		},
 	}
 	op_pool = sync.Pool{
